--- conflicted
+++ resolved
@@ -22,12 +22,9 @@
         matplotlib = "^3.10.0"
         adabelief-pytorch = "^0.2.1"
         numpy = "^2.2.1"
-<<<<<<< HEAD
     kagglehub = "^0.3.6"
-=======
         ipykernel = "^6.29.5"
     ipywidgets = "^8.1.5"
->>>>>>> 0417090c
 
 [build-system]
     requires = ["poetry-core"]
